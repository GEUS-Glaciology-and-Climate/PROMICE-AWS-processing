--- conflicted
+++ resolved
@@ -73,11 +73,7 @@
 
     # Apply smoothing to z_boom_u
     # require at least 2 hourly obs? Sometimes seeing once/day data for z_boom_u
-<<<<<<< HEAD
     df_limited = rolling_window(df_limited, "z_boom_u", "72h", 2, 1)
-=======
-    df_limited = rolling_window(df_limited, "z_boom_u", "72H", 2, 3)
->>>>>>> cba8fd95
 
     # limit to single most recent valid row (convert to series)
     s_current = df_limited.loc[last_valid_index]

# pypromice
[![](<https://img.shields.io/badge/Dataverse DOI-10.22008/FK2/IPOHT5-orange>)](https://www.doi.org/10.22008/FK2/IPOHT5) [![Documentation Status](https://readthedocs.org/projects/pypromice/badge/?version=latest)](https://pypromice.readthedocs.io/en/latest/?badge=latest)
 
pypromice is designed for processing and handling [PROMICE](https://promice.dk) automated weather station (AWS) data.

It is envisioned for pypromice to be the go-to toolbox for handling and processing [PROMICE](https://promice.dk) and [GC-Net](http://cires1.colorado.edu/steffen/gcnet/) datasets. New releases of pypromice are uploaded alongside PROMICE AWS data releases to our [Dataverse](https://dataverse.geus.dk/dataverse/PROMICE) for transparency purposes and to encourage collaboration on improving our data. Please visit the pypromice [readthedocs](https://pypromice.readthedocs.io/en/latest/?badge=latest) for more information. 

If you intend to use PROMICE AWS data and/or pypromice in your work, please cite these publications below, along with any other applicable PROMICE publications where possible:

**Fausto, R.S., van As, D., Mankoff, K.D., Vandecrux, B., Citterio, M., Ahlstrøm, A.P., Andersen, S.B., Colgan, W., Karlsson, N.B., Kjeldsen, K.K., Korsgaard, N.J., Larsen, S.H., Nielsen, S., Pedersen, A.Ø., Shields, C.L., Solgaard, A.M., and Box, J.E. (2021) Programme for Monitoring of the Greenland Ice Sheet (PROMICE) automatic weather station data, Earth Syst. Sci. Data, 13, 3819–3845, [https://doi.org/10.5194/essd-13-3819-2021](https://doi.org/10.5194/essd-13-3819-2021)**

**How, P., Mankoff, K., Wright, P.J., Vandecrux, B. (2022) pypromice, GEUS Dataverse,  [https://doi.org/10.22008/FK2/IPOHT5](https://doi.org/10.22008/FK2/IPOHT5)** 


## Installation

### Quick install

pypromice can installed using pip:

```
$ pip install --upgrade git+http://github.com/GEUS-Glaciology-and-Climate/pypromice.git
```

### Developer install
	
pypromice can be ran in an environment with the specified dependencies.

```
$ conda create --name pypromice python=3.8
$ conda activate pypromice
$ conda install xarray pandas pathlib
$ conda install -c conda-forge netCDF4
```

With the pypromice package cloned from here.

```
$ git clone git@github.com:GEUS-Glaciology-and-Climate/pypromice.git
```

### Additional dependencies

Additional packages are required if you wish to use pypromice's post-processing functionality. 


#### scikit-learn

[scikit-learn](https://scikit-learn.org/stable/) can installed with conda-forge.

```
$ conda install -c conda-forge scikit-learn
```

Or with pip. 

```
$ pip install scikit-learn 
```

#### eccodes

[eccodes](https://confluence.ecmwf.int/display/ECC/ecCodes+installation) is the official package for BUFR encoding and decoding. Try firstly to install with conda-forge like so:

```
$ conda install -c conda-forge eccodes
```

If the environment cannot resolve the eccodes installation then follow the steps documented [here](https://gist.github.com/MHBalsmeier/a01ad4e07ecf467c90fad2ac7719844a) to download eccodes and then install eccodes' python bindings using pip.

```
<<<<<<< HEAD
$ pip3 install eccodes-python
```
=======
parallel --bar "getL3 -v variables.csv -m metadata.csv -c ./{} -i . -o ../../aws-l3/tx" ::: $(ls $imei_list)
```

This processes L0 files in the following manner:

- L0: Raw data in CSV file format in one of three formats:
  - [ ] =raw= (see below)
  - [ ] =STM= (Slim Table Memory; see below)
  - [X] =TX= (transmitted; see below)
  - Manually split so no file includes changed sensors, changed calibration parameters, etc.
  - [X] Manually created paired header files based on [[./example.toml]] or in the =data/L0/config= folder.
- L1:
  - [X] Engineering units (e.g. current or volts) converted to physical units (e.g. temperature or wind speed)
- L1A:
  - [ ] Invalid / bad / suspicious data flagged
  - [X] Files merged to one time series per station
- L2:
  - [X] Calibration using secondary sources (e.g. radiometric correction requires input of tilt sensor)
- L3:
  - [X] Derived products (e.g. SHF and LHF)
  - [ ] Merged, patched, and filled (raw > STM > TX) to one product
  
![process_workflow](https://raw.githubusercontent.com/GEUS-Glaciology-and-Climate/pypromice/main/fig/levels.png)  
  

>>>>>>> 33c1ae33
<|MERGE_RESOLUTION|>--- conflicted
+++ resolved
@@ -69,33 +69,5 @@
 If the environment cannot resolve the eccodes installation then follow the steps documented [here](https://gist.github.com/MHBalsmeier/a01ad4e07ecf467c90fad2ac7719844a) to download eccodes and then install eccodes' python bindings using pip.
 
 ```
-<<<<<<< HEAD
 $ pip3 install eccodes-python
-```
-=======
-parallel --bar "getL3 -v variables.csv -m metadata.csv -c ./{} -i . -o ../../aws-l3/tx" ::: $(ls $imei_list)
-```
-
-This processes L0 files in the following manner:
-
-- L0: Raw data in CSV file format in one of three formats:
-  - [ ] =raw= (see below)
-  - [ ] =STM= (Slim Table Memory; see below)
-  - [X] =TX= (transmitted; see below)
-  - Manually split so no file includes changed sensors, changed calibration parameters, etc.
-  - [X] Manually created paired header files based on [[./example.toml]] or in the =data/L0/config= folder.
-- L1:
-  - [X] Engineering units (e.g. current or volts) converted to physical units (e.g. temperature or wind speed)
-- L1A:
-  - [ ] Invalid / bad / suspicious data flagged
-  - [X] Files merged to one time series per station
-- L2:
-  - [X] Calibration using secondary sources (e.g. radiometric correction requires input of tilt sensor)
-- L3:
-  - [X] Derived products (e.g. SHF and LHF)
-  - [ ] Merged, patched, and filled (raw > STM > TX) to one product
-  
-![process_workflow](https://raw.githubusercontent.com/GEUS-Glaciology-and-Climate/pypromice/main/fig/levels.png)  
-  
-
->>>>>>> 33c1ae33
+```